--- conflicted
+++ resolved
@@ -6,13 +6,11 @@
 
 ## [Unreleased]
 
-<<<<<<< HEAD
 ### Descriptor
 #### Added
 - Added ability to analyze a `PSBT` to check which and how many signatures are already available
-=======
+
 ## [v0.5.0] - [v0.4.0]
->>>>>>> 71e0472d
 
 ### Misc
 #### Changed
